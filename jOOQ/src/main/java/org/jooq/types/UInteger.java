/*
 * Copyright (c) 2011-2017, Data Geekery GmbH (http://www.datageekery.com)
 *
 * Licensed under the Apache License, Version 2.0 (the "License");
 * you may not use this file except in compliance with the License.
 * You may obtain a copy of the License at
 *
 *     https://www.apache.org/licenses/LICENSE-2.0
 *
 * Unless required by applicable law or agreed to in writing, software
 * distributed under the License is distributed on an "AS IS" BASIS,
 * WITHOUT WARRANTIES OR CONDITIONS OF ANY KIND, either express or implied.
 * See the License for the specific language governing permissions and
 * limitations under the License.
 */
package org.jooq.types;

import java.io.ObjectStreamException;
import java.math.BigInteger;

import org.checkerframework.checker.signedness.qual.Signed;
import org.checkerframework.checker.signedness.qual.UnknownSignedness;
import org.checkerframework.checker.signedness.qual.Unsigned;
import org.checkerframework.common.value.qual.PolyValue;

/**
 * The <code>unsigned int</code> type
 *
 * @author Lukas Eder
 * @author Ed Schaller
 * @author Jens Nerche
 */
public final class UInteger extends UNumber implements Comparable<UInteger> {

    private static final Class<UInteger> CLASS                 = UInteger.class;
    private static final String          CLASS_NAME            = CLASS.getName();

    /**
     * System property name for the property to set the size of the pre-cache.
     */
    private static final String          PRECACHE_PROPERTY     = CLASS_NAME + ".precacheSize";

    /**
     * Default size for the value cache.
     */
    private static final int             DEFAULT_PRECACHE_SIZE = 256;

    /**
     * Generated UID
     */
    private static final long            serialVersionUID      = -6821055240959745390L;

    /**
     * Cached values
     */
    private static final @Unsigned UInteger[]      VALUES                = mkValues();

    /**
     * A constant holding the minimum value an <code>unsigned int</code> can
     * have, 0.
     */
    public static final @Unsigned long             MIN_VALUE             = 0x00000000;

    /**
     * A constant holding the maximum value an <code>unsigned int</code> can
     * have, 2<sup>32</sup>-1.
     */
    public static final @Unsigned long             MAX_VALUE             = 0xffffffffL;

    /**
     * A constant holding the minimum value an <code>unsigned int</code> can
     * have as UInteger, 0.
     */
    public static final @Unsigned UInteger         MIN                   = valueOf(MIN_VALUE);

    /**
     * A constant holding the maximum value an <code>unsigned int</code> can
     * have as UInteger, 2<sup>32</sup>-1.
     */
    public static final @Unsigned UInteger         MAX                   = valueOf(MAX_VALUE);

    /**
     * The value modelling the content of this <code>unsigned int</code>
     */
    private final @Unsigned long                   value;

    /**
     * Figure out the size of the precache.
     *
     * @return The parsed value of the system property
     *         {@link #PRECACHE_PROPERTY} or {@link #DEFAULT_PRECACHE_SIZE} if
     *         the property is not set, not a number or retrieving results in a
     *         {@link SecurityException}. If the parsed value is zero or
     *         negative no cache will be created. If the value is larger than
     *         {@link Integer#MAX_VALUE} then Integer#MAX_VALUE will be used.
     */
    private static final int getPrecacheSize() {
        String prop = null;
        long propParsed;

        try {
            prop = System.getProperty(PRECACHE_PROPERTY);
        }
        catch (SecurityException e) {
            // security manager stopped us so use default
            // FIXME: should we log this somewhere?
            return DEFAULT_PRECACHE_SIZE;
        }
        if (prop == null)
            return DEFAULT_PRECACHE_SIZE;

        // empty value
        // FIXME: should we log this somewhere?
        if (prop.length() <= 0)
            return DEFAULT_PRECACHE_SIZE;

        try {
            propParsed = Long.parseLong(prop);
        }
        catch (NumberFormatException e) {
            // not a valid number
            // FIXME: should we log this somewhere?
            return DEFAULT_PRECACHE_SIZE;
        }

        // treat negative value as no cache...
        if (propParsed < 0)
            return 0;

        // FIXME: should we log this somewhere?
        if (propParsed > Integer.MAX_VALUE)
            return Integer.MAX_VALUE;

        return (int) propParsed;
    }

    /**
     * Generate a cached value for initial unsigned integer values.
     *
     * @return Array of cached values for UInteger
     */
    @SuppressWarnings("signedness:return")
    private static final @Unsigned UInteger[] mkValues() {
        int precacheSize = getPrecacheSize();
        UInteger[] ret;

        if (precacheSize <= 0)
            return null;

        ret = new UInteger[precacheSize];
        for (int i = 0; i < precacheSize; i++)
            ret[i] = new UInteger(i);

        return ret;
    }

    /**
     * Unchecked internal constructor. This serves two purposes: first it allows
     * {@link #UInteger(long)} to stay deprecated without warnings and second
     * constructor without unnecessary value checks.
     *
     * @param value The value to wrap
     * @param unused Unused parameter to distinguish between this and the
     *            deprecated public constructor.
     */
    private UInteger(@Unsigned long value, boolean unused) {
        this.value = value;
    }

    /**
     * Retrieve a cached value.
     *
     * @param value Cached value to retrieve
     * @return Cached value if one exists. Null otherwise.
     */
    @SuppressWarnings("signedness:comparison")
<<<<<<< HEAD
    private static UInteger getCached(@Unsigned long value) {
=======
    private static @Unsigned UInteger getCached(@Unsigned long value) {
>>>>>>> bd67dcf3
        if (VALUES != null && value < VALUES.length)
            return VALUES[(int) value];

        return null;
    }

    /**
     * Get the value of a long without checking the value.
     */
<<<<<<< HEAD
    private static UInteger valueOfUnchecked(@Unsigned long value) {
        UInteger cached;
=======
    @SuppressWarnings("signedness:return")
    private static @Unsigned UInteger valueOfUnchecked(@Unsigned long value) {
        @Unsigned UInteger cached;
>>>>>>> bd67dcf3

        if ((cached = getCached(value)) != null)
            return cached;

        return new UInteger(value, true);
    }

    /**
     * Create an <code>unsigned int</code>
     *
     * @throws NumberFormatException If <code>value</code> does not contain a
     *             parsable <code>unsigned int</code>.
     */
    @SuppressWarnings("signedness:argument")
<<<<<<< HEAD
    public static UInteger valueOf(String value) throws NumberFormatException {
=======
    public static @Unsigned UInteger valueOf(String value) throws NumberFormatException {
>>>>>>> bd67dcf3
        return valueOfUnchecked(rangeCheck(Long.parseLong(value)));
    }

    /**
     * Create an <code>unsigned int</code> by masking it with
     * <code>0xFFFFFFFF</code> i.e. <code>(int) -1</code> becomes
     * <code>(uint) 4294967295</code>
     */
<<<<<<< HEAD
    public static UInteger valueOf(@Unsigned int value) {
=======
    public static @Unsigned UInteger valueOf(@Unsigned int value) {
>>>>>>> bd67dcf3
        return valueOfUnchecked(value & MAX_VALUE);
    }

    /**
     * Create an <code>unsigned int</code>
     *
     * @throws NumberFormatException If <code>value</code> is not in the range
     *             of an <code>unsigned byte</code>
     */
<<<<<<< HEAD
    public static UInteger valueOf(@Unsigned long value) throws NumberFormatException {
=======
    public static @Unsigned UInteger valueOf(@Unsigned long value) throws NumberFormatException {
>>>>>>> bd67dcf3
        return valueOfUnchecked(rangeCheck(value));
    }

    /**
     * Create an <code>unsigned int</code>
     *
     * @throws NumberFormatException If <code>value</code> is not in the range
     *             of an <code>unsigned int</code>
     */
    private UInteger(@Unsigned long value) throws NumberFormatException {
        this.value = rangeCheck(value);
    }

    /**
     * Create an <code>unsigned int</code> by masking it with
     * <code>0xFFFFFFFF</code> i.e. <code>(int) -1</code> becomes
     * <code>(uint) 4294967295</code>
     */
    private UInteger(@Unsigned int value) {
        this.value = value & MAX_VALUE;
    }

    /**
     * Create an <code>unsigned int</code>
     *
     * @throws NumberFormatException If <code>value</code> does not contain a
     *             parsable <code>unsigned int</code>.
     */
    @SuppressWarnings("signedness:argument")
    private UInteger(String value) throws NumberFormatException {
        this.value = rangeCheck(Long.parseLong(value));
    }

    /**
     * Throw exception if value out of range (long version)
     *
     * @param value Value to check
     * @return value if it is in range
     * @throws NumberFormatException if value is out of range
     */
    @SuppressWarnings({"signedness:comparison", "signedness:cast"})
    private static @Unsigned long rangeCheck(@Unsigned long value) throws NumberFormatException {
        if (value < MIN_VALUE || value > MAX_VALUE)
            throw new NumberFormatException("Value is out of range : " + (@Signed long)value);

        return value;
    }

    /**
     * Replace version read through deserialization with cached version.
     *
     * @return cached instance of this object's value if one exists, otherwise
     *         this object
     * @throws ObjectStreamException
     */
    @SuppressWarnings("signedness:return")
    private Object readResolve() throws ObjectStreamException {
        UInteger cached;

        // the value read could be invalid so check it
        rangeCheck(value);
        if ((cached = getCached(value)) != null)
            return cached;

        return this;
    }

    @Override
    @SuppressWarnings("allcheckers:return")
    public @PolyValue int intValue(@PolyValue UInteger this) {
        return (int) value;
    }

    @Override
    @SuppressWarnings("allcheckers:return")
    public @PolyValue long longValue(@PolyValue UInteger this) {
        return value;
    }

    @Override
    @SuppressWarnings("value:return")
    public @PolyValue float floatValue(@PolyValue UInteger this) {
        return value;
    }

    @Override
    @SuppressWarnings("value:return")
    public @PolyValue double doubleValue(@PolyValue UInteger this) {
        return value;
    }

    @Override
    @SuppressWarnings("signedness:argument")
    public BigInteger toBigInteger() {
        return BigInteger.valueOf(value);
    }

    @Override
    @SuppressWarnings("signedness:method.invocation")
<<<<<<< HEAD
    public int hashCode() {
=======
    public int hashCode(@UnknownSignedness UInteger this) {
>>>>>>> bd67dcf3
        return Long.valueOf(value).hashCode();
    }

    @Override
    public boolean equals(Object obj) {
        if (this == obj)
            return true;
        if (obj instanceof UInteger)
            return value == ((UInteger) obj).value;

        return false;
    }

    @Override
    @SuppressWarnings("signedness:method.invocation")
    public String toString() {
        return Long.valueOf(value).toString();
    }

    @Override
    @SuppressWarnings("signedness:comparison")
    public int compareTo(UInteger o) {
        return (value < o.value ? -1 : (value == o.value ? 0 : 1));
    }

    public @Unsigned UInteger add(final @Unsigned UInteger val) {
        return valueOf(value + val.value);
    }

<<<<<<< HEAD
    public UInteger add(final @Unsigned int val) {
=======
    public @Unsigned UInteger add(final @Unsigned int val) {
>>>>>>> bd67dcf3
        return valueOf(value + val);
    }

    public @Unsigned UInteger subtract(final @Unsigned UInteger val) {
        return valueOf(value - val.value);
    }

<<<<<<< HEAD
    public UInteger subtract(final @Unsigned int val) {
=======
    public @Unsigned UInteger subtract(final @Unsigned int val) {
>>>>>>> bd67dcf3
        return valueOf(value - val);
    }
}<|MERGE_RESOLUTION|>--- conflicted
+++ resolved
@@ -174,11 +174,7 @@
      * @return Cached value if one exists. Null otherwise.
      */
     @SuppressWarnings("signedness:comparison")
-<<<<<<< HEAD
     private static UInteger getCached(@Unsigned long value) {
-=======
-    private static @Unsigned UInteger getCached(@Unsigned long value) {
->>>>>>> bd67dcf3
         if (VALUES != null && value < VALUES.length)
             return VALUES[(int) value];
 
@@ -188,14 +184,8 @@
     /**
      * Get the value of a long without checking the value.
      */
-<<<<<<< HEAD
     private static UInteger valueOfUnchecked(@Unsigned long value) {
         UInteger cached;
-=======
-    @SuppressWarnings("signedness:return")
-    private static @Unsigned UInteger valueOfUnchecked(@Unsigned long value) {
-        @Unsigned UInteger cached;
->>>>>>> bd67dcf3
 
         if ((cached = getCached(value)) != null)
             return cached;
@@ -210,11 +200,7 @@
      *             parsable <code>unsigned int</code>.
      */
     @SuppressWarnings("signedness:argument")
-<<<<<<< HEAD
     public static UInteger valueOf(String value) throws NumberFormatException {
-=======
-    public static @Unsigned UInteger valueOf(String value) throws NumberFormatException {
->>>>>>> bd67dcf3
         return valueOfUnchecked(rangeCheck(Long.parseLong(value)));
     }
 
@@ -223,11 +209,7 @@
      * <code>0xFFFFFFFF</code> i.e. <code>(int) -1</code> becomes
      * <code>(uint) 4294967295</code>
      */
-<<<<<<< HEAD
     public static UInteger valueOf(@Unsigned int value) {
-=======
-    public static @Unsigned UInteger valueOf(@Unsigned int value) {
->>>>>>> bd67dcf3
         return valueOfUnchecked(value & MAX_VALUE);
     }
 
@@ -237,11 +219,7 @@
      * @throws NumberFormatException If <code>value</code> is not in the range
      *             of an <code>unsigned byte</code>
      */
-<<<<<<< HEAD
     public static UInteger valueOf(@Unsigned long value) throws NumberFormatException {
-=======
-    public static @Unsigned UInteger valueOf(@Unsigned long value) throws NumberFormatException {
->>>>>>> bd67dcf3
         return valueOfUnchecked(rangeCheck(value));
     }
 
@@ -341,11 +319,7 @@
 
     @Override
     @SuppressWarnings("signedness:method.invocation")
-<<<<<<< HEAD
     public int hashCode() {
-=======
-    public int hashCode(@UnknownSignedness UInteger this) {
->>>>>>> bd67dcf3
         return Long.valueOf(value).hashCode();
     }
 
@@ -375,11 +349,7 @@
         return valueOf(value + val.value);
     }
 
-<<<<<<< HEAD
     public UInteger add(final @Unsigned int val) {
-=======
-    public @Unsigned UInteger add(final @Unsigned int val) {
->>>>>>> bd67dcf3
         return valueOf(value + val);
     }
 
@@ -387,11 +357,7 @@
         return valueOf(value - val.value);
     }
 
-<<<<<<< HEAD
     public UInteger subtract(final @Unsigned int val) {
-=======
-    public @Unsigned UInteger subtract(final @Unsigned int val) {
->>>>>>> bd67dcf3
         return valueOf(value - val);
     }
 }
/*
 * Copyright (c) 2011-2017, Data Geekery GmbH (http://www.datageekery.com)
 *
 * Licensed under the Apache License, Version 2.0 (the "License");
 * you may not use this file except in compliance with the License.
 * You may obtain a copy of the License at
 *
 *     https://www.apache.org/licenses/LICENSE-2.0
 *
 * Unless required by applicable law or agreed to in writing, software
 * distributed under the License is distributed on an "AS IS" BASIS,
 * WITHOUT WARRANTIES OR CONDITIONS OF ANY KIND, either express or implied.
 * See the License for the specific language governing permissions and
 * limitations under the License.
 */
package org.jooq.types;

import java.math.BigInteger;

import org.checkerframework.checker.signedness.qual.UnknownSignedness;
import org.checkerframework.checker.signedness.qual.Unsigned;
import org.checkerframework.common.value.qual.PolyValue;

/**
 * The <code>unsigned long</code> type
 *
 * @author Lukas Eder
 * @author Jens Nerche
 * @author Ivan Sokolov
 */
public final class ULong extends UNumber implements Comparable<ULong> {

    /**
     * Generated UID
     */
    private static final long      serialVersionUID = -6821055240959745390L;

    /**
     * A constant holding the minimum value an <code>unsigned long</code> can
     * have, 0.
     */
    @SuppressWarnings("signedness:assignment")
    public static final @Unsigned BigInteger MIN_VALUE        = BigInteger.ZERO;

    /**
     * A constant holding the maximum value an <code>unsigned long</code> can
     * have, 2<sup>64</sup>-1.
     */
    @SuppressWarnings("signedness:assignment")
    public static final @Unsigned BigInteger MAX_VALUE        = new BigInteger("18446744073709551615");

    /**
     * A constant holding the maximum value + 1 an <code>signed long</code> can
     * have, 2<sup>63</sup>.
     */
    public static final BigInteger MAX_VALUE_LONG   = new BigInteger("9223372036854775808");

    /**
     * A constant holding the minimum value an <code>unsigned long</code> can
     * have as ULong, 0.
     */
    @SuppressWarnings({"signedness:argument", "signedness:assignment", "signedness:method.invocation"})
<<<<<<< HEAD
    public static final ULong      MIN              = valueOf(MIN_VALUE.longValue());
=======
    public static final @Unsigned ULong      MIN              = valueOf(MIN_VALUE.longValue());
>>>>>>> bd67dcf3

    /**
     * A constant holding the maximum value + 1 an <code>signed long</code> can
     * have as ULong, 2<sup>63</sup>.
     */
    public static final @Unsigned ULong      MAX              = valueOf(MAX_VALUE);

    /**
     * The value modelling the content of this <code>unsigned long</code>
     */
    private final @Unsigned long             value;

    /**
     * Create an <code>unsigned long</code>
     *
     * @throws NumberFormatException If <code>value</code> does not contain a
     *             parsable <code>unsigned long</code>.
     */
    @SuppressWarnings("signedness:return")
    public static @Unsigned ULong valueOf(String value) throws NumberFormatException {
        return new ULong(value);
    }

    /**
     * Create an <code>unsigned long</code> by masking it with
     * <code>0xFFFFFFFFFFFFFFFF</code> i.e. <code>(long) -1</code> becomes
     * <code>(uint) 18446744073709551615</code>
     */
<<<<<<< HEAD
    public static ULong valueOf(@Unsigned long value) {
=======
    @SuppressWarnings("signedness:return")
    public static @Unsigned ULong valueOf(@Unsigned long value) {
>>>>>>> bd67dcf3
        return new ULong(value);
    }

    /**
     * Create an <code>unsigned long</code>
     *
     * @throws NumberFormatException If <code>value</code> is not in the range
     *             of an <code>unsigned long</code>
     */
    @SuppressWarnings("signedness:return")
    public static @Unsigned ULong valueOf(@Unsigned BigInteger value) throws NumberFormatException {
        return new ULong(value);
    }

    @SuppressWarnings("signedness:comparison")
    public static int compare(@Unsigned long x, @Unsigned long y) {
        x += Long.MIN_VALUE;
        y += Long.MIN_VALUE;
        return (x < y) ? -1 : ((x == y) ? 0 : 1);
    }

    /**
     * Create an <code>unsigned long</code>
     *
     * @throws NumberFormatException If <code>value</code> is not in the range
     *             of an <code>unsigned long</code>
     */
    @SuppressWarnings({"signedness:argument", "signedness:assignment", "signedness:method.invocation"})
<<<<<<< HEAD
    private ULong(BigInteger value) throws NumberFormatException {
=======
    private ULong(@Unsigned BigInteger value) throws NumberFormatException {
>>>>>>> bd67dcf3
        if (value.compareTo(MIN_VALUE) < 0 || value.compareTo(MAX_VALUE) > 0)
            throw new NumberFormatException();
        else
            this.value = value.longValue();
    }

    /**
     * Create an <code>unsigned long</code> by masking it with
     * <code>0xFFFFFFFFFFFFFFFF</code> i.e. <code>(long) -1</code> becomes
     * <code>(uint) 18446744073709551615</code>
     */
    private ULong(@Unsigned long value) {
        this.value = value;
    }

    /**
     * Create an <code>unsigned long</code>
     *
     * @throws NumberFormatException If <code>value</code> does not contain a
     *             parsable <code>unsigned long</code>.
     */
    @SuppressWarnings({"signedness:argument", "signedness:assignment"})
    private ULong(String value) throws NumberFormatException {
        if (value == null)
            throw new NumberFormatException("null");

        int length = value.length();

        if (length == 0)
            throw new NumberFormatException("Empty input string");

        if (value.charAt(0) == '-')
            throw new NumberFormatException(
                String.format("Illegal leading minus sign on unsigned string %s", value));

        if (length <= 18) {
            this.value = Long.parseLong(value, 10);
            return;
        }

        final long first = Long.parseLong(value.substring(0, length - 1), 10);
        final int second = Character.digit(value.charAt(length - 1), 10);
        if (second < 0)
            throw new NumberFormatException("Bad digit at end of " + value);

        long result = first * 10 + second;
        if (compare(result, first) < 0)
            throw new NumberFormatException(
                String.format("String value %s exceeds range of unsigned long", value));

        this.value = result;
    }

    @Override
    @SuppressWarnings("allcheckers:return")
    public @PolyValue int intValue(@PolyValue ULong this) {
        return (int) value;
    }

    @Override
    @SuppressWarnings("allcheckers:return")
    public @PolyValue long longValue(@PolyValue ULong this) {
        return value;
    }

    @Override
    @SuppressWarnings({"signedness:comparison", "value:return"})
    public @PolyValue float floatValue(@PolyValue ULong this) {
        if (value < 0)
            return ((float) (value & Long.MAX_VALUE)) + Long.MAX_VALUE;
        else
            return value;
    }

    @Override
    @SuppressWarnings({"signedness:comparison", "value:return"})
    public @PolyValue double doubleValue(@PolyValue ULong this) {
        if (value < 0)
            return ((double) (value & Long.MAX_VALUE)) + Long.MAX_VALUE;
        else
            return value;
    }

    @Override
    @SuppressWarnings("signedness:method.invocation")
<<<<<<< HEAD
    public int hashCode() {
=======
    public int hashCode(@UnknownSignedness ULong this) {
>>>>>>> bd67dcf3
        return Long.valueOf(value).hashCode();
    }

    @Override
    public boolean equals(Object obj) {
        if (obj instanceof ULong)
            return value == ((ULong) obj).value;

        return false;
    }

    @Override
    @SuppressWarnings("signedness:comparison")
    public String toString() {
        if (value >= 0)
            return Long.toString(value);
        else
            return BigInteger.valueOf(value & Long.MAX_VALUE).add(MAX_VALUE_LONG).toString();
    }

    @Override
    public int compareTo(ULong o) {
        return compare(value, o.value);
    }

    @SuppressWarnings({"signedness:comparison", "signedness:return"})
    public ULong add(ULong val) throws NumberFormatException {
        if (value < 0 && val.value < 0)
            throw new NumberFormatException();

        final long result = value + val.value;
        if ((value < 0 || val.value < 0) && result >= 0)
            throw new NumberFormatException();

        return valueOf(result);
    }

<<<<<<< HEAD
    public ULong add(@Unsigned int val) throws NumberFormatException {
=======
    public @Unsigned ULong add(@Unsigned int val) throws NumberFormatException {
>>>>>>> bd67dcf3
        return add((long) val);
    }

    @SuppressWarnings({"signedness:comparison", "signedness:argument"})
<<<<<<< HEAD
    public ULong add(@Unsigned long val) throws NumberFormatException {
=======
    public @Unsigned ULong add(@Unsigned long val) throws NumberFormatException {
>>>>>>> bd67dcf3
        if (val < 0)
            return subtract(Math.abs(val));

        final long result = value + val;
        if (value < 0 && result >= 0)
            throw new NumberFormatException();

        return valueOf(result);
    }

<<<<<<< HEAD
    @SuppressWarnings({"signedness:comparison"})
    public ULong subtract(final ULong val) {
=======
    @SuppressWarnings({"signedness:comparison", "signedness:argument"})
    public @Unsigned ULong subtract(final @Unsigned ULong val) {
>>>>>>> bd67dcf3
        if (this.compareTo(val) < 0)
            throw new NumberFormatException();

        final long result = value - val.value;
        if (value < 0 && result >= 0)
            throw new NumberFormatException();

        return valueOf(result);
    }

<<<<<<< HEAD
    public ULong subtract(final @Unsigned int val) {
=======
    public @Unsigned ULong subtract(final @Unsigned int val) {
>>>>>>> bd67dcf3
        return subtract((long) val);
    }

    @SuppressWarnings({"signedness:comparison", "signedness:argument"})
<<<<<<< HEAD
    public ULong subtract(final @Unsigned long val) {
=======
    public @Unsigned ULong subtract(final @Unsigned long val) {
>>>>>>> bd67dcf3
        if (val < 0)
            return add(-val);

        if (compare(value, val) < 0)
            throw new NumberFormatException();

        final long result = value - val;
        if (value < 0 && result >= 0)
            throw new NumberFormatException();

        return valueOf(result);
    }
}<|MERGE_RESOLUTION|>--- conflicted
+++ resolved
@@ -60,11 +60,7 @@
      * have as ULong, 0.
      */
     @SuppressWarnings({"signedness:argument", "signedness:assignment", "signedness:method.invocation"})
-<<<<<<< HEAD
     public static final ULong      MIN              = valueOf(MIN_VALUE.longValue());
-=======
-    public static final @Unsigned ULong      MIN              = valueOf(MIN_VALUE.longValue());
->>>>>>> bd67dcf3
 
     /**
      * A constant holding the maximum value + 1 an <code>signed long</code> can
@@ -93,12 +89,7 @@
      * <code>0xFFFFFFFFFFFFFFFF</code> i.e. <code>(long) -1</code> becomes
      * <code>(uint) 18446744073709551615</code>
      */
-<<<<<<< HEAD
     public static ULong valueOf(@Unsigned long value) {
-=======
-    @SuppressWarnings("signedness:return")
-    public static @Unsigned ULong valueOf(@Unsigned long value) {
->>>>>>> bd67dcf3
         return new ULong(value);
     }
 
@@ -127,11 +118,7 @@
      *             of an <code>unsigned long</code>
      */
     @SuppressWarnings({"signedness:argument", "signedness:assignment", "signedness:method.invocation"})
-<<<<<<< HEAD
     private ULong(BigInteger value) throws NumberFormatException {
-=======
-    private ULong(@Unsigned BigInteger value) throws NumberFormatException {
->>>>>>> bd67dcf3
         if (value.compareTo(MIN_VALUE) < 0 || value.compareTo(MAX_VALUE) > 0)
             throw new NumberFormatException();
         else
@@ -217,11 +204,7 @@
 
     @Override
     @SuppressWarnings("signedness:method.invocation")
-<<<<<<< HEAD
     public int hashCode() {
-=======
-    public int hashCode(@UnknownSignedness ULong this) {
->>>>>>> bd67dcf3
         return Long.valueOf(value).hashCode();
     }
 
@@ -259,20 +242,12 @@
         return valueOf(result);
     }
 
-<<<<<<< HEAD
     public ULong add(@Unsigned int val) throws NumberFormatException {
-=======
-    public @Unsigned ULong add(@Unsigned int val) throws NumberFormatException {
->>>>>>> bd67dcf3
         return add((long) val);
     }
 
     @SuppressWarnings({"signedness:comparison", "signedness:argument"})
-<<<<<<< HEAD
     public ULong add(@Unsigned long val) throws NumberFormatException {
-=======
-    public @Unsigned ULong add(@Unsigned long val) throws NumberFormatException {
->>>>>>> bd67dcf3
         if (val < 0)
             return subtract(Math.abs(val));
 
@@ -283,13 +258,8 @@
         return valueOf(result);
     }
 
-<<<<<<< HEAD
     @SuppressWarnings({"signedness:comparison"})
     public ULong subtract(final ULong val) {
-=======
-    @SuppressWarnings({"signedness:comparison", "signedness:argument"})
-    public @Unsigned ULong subtract(final @Unsigned ULong val) {
->>>>>>> bd67dcf3
         if (this.compareTo(val) < 0)
             throw new NumberFormatException();
 
@@ -300,20 +270,12 @@
         return valueOf(result);
     }
 
-<<<<<<< HEAD
     public ULong subtract(final @Unsigned int val) {
-=======
-    public @Unsigned ULong subtract(final @Unsigned int val) {
->>>>>>> bd67dcf3
         return subtract((long) val);
     }
 
     @SuppressWarnings({"signedness:comparison", "signedness:argument"})
-<<<<<<< HEAD
     public ULong subtract(final @Unsigned long val) {
-=======
-    public @Unsigned ULong subtract(final @Unsigned long val) {
->>>>>>> bd67dcf3
         if (val < 0)
             return add(-val);
 

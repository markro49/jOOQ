--- conflicted
+++ resolved
@@ -80,12 +80,7 @@
      * <code>0xFFFF</code> i.e. <code>(short) -1</code> becomes
      * <code>(ushort) 65535</code>
      */
-<<<<<<< HEAD
     public static UShort valueOf(@Unsigned short value) {
-=======
-    @SuppressWarnings("signedness:return")
-    public static @Unsigned UShort valueOf(@Unsigned short value) {
->>>>>>> bd67dcf3
         return new UShort(value);
     }
 
@@ -95,12 +90,7 @@
      * @throws NumberFormatException If <code>value</code> is not in the range
      *             of an <code>unsigned short</code>
      */
-<<<<<<< HEAD
     public static UShort valueOf(@Unsigned int value) throws NumberFormatException {
-=======
-    @SuppressWarnings("signedness:return")
-    public static @Unsigned UShort valueOf(@Unsigned int value) throws NumberFormatException {
->>>>>>> bd67dcf3
         return new UShort(value);
     }
 
@@ -174,11 +164,7 @@
 
     @Override
     @SuppressWarnings("signedness:method.invocation")
-<<<<<<< HEAD
     public int hashCode() {
-=======
-    public int hashCode(@UnknownSignedness UShort this) {
->>>>>>> bd67dcf3
         return Integer.valueOf(value).hashCode();
     }
 
@@ -206,11 +192,7 @@
         return valueOf(value + val.value);
     }
 
-<<<<<<< HEAD
     public UShort add(@Unsigned int val) throws NumberFormatException {
-=======
-    public @Unsigned UShort add(@Unsigned int val) throws NumberFormatException {
->>>>>>> bd67dcf3
         return valueOf(value + val);
     }
 
@@ -218,11 +200,7 @@
         return valueOf(value - val.value);
     }
 
-<<<<<<< HEAD
     public UShort subtract(final @Unsigned int val) {
-=======
-    public @Unsigned UShort subtract(final @Unsigned int val) {
->>>>>>> bd67dcf3
         return valueOf(value - val);
     }
 }
--- conflicted
+++ resolved
@@ -291,11 +291,7 @@
     }
 
     @Override
-<<<<<<< HEAD
     public final @PolySigned Object[] toArray() {
-=======
-    public final @PolySigned Object[] toArray(QueryPartCollectionView<@PolySigned T> this) {
->>>>>>> bd67dcf3
         return wrapped.toArray();
     }
 

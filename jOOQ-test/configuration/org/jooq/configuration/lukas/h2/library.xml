<?xml version="1.0" encoding="UTF-8" standalone="yes"?>
<<<<<<< HEAD
<configuration xmlns="http://www.jooq.org/xsd/jooq-codegen-2.1.0.xsd">
    <jdbc>
        <driver>org.h2.Driver</driver>
        <url>jdbc:h2:~/test</url>
        <user>sa</user>
        <password></password>
    </jdbc>
    <generator>
        <name>org.jooq.test.h2.H2Generator</name>
        <database>
            <name>org.jooq.util.h2.H2Database</name>
            <includes>.*</includes>
            <excludes>T_BOOK_DETAILS|SYSTEM_SEQUENCE.*|.*\.COL2|COL3|EXCLUDE_ME</excludes>
            <includeExcludeColumns>true</includeExcludeColumns>
            <recordVersionFields>REC_VERSION</recordVersionFields>
            <recordTimestampFields>REC_TIMESTAMP</recordTimestampFields>
            <dateAsTimestamp>false</dateAsTimestamp>
            <unsignedTypes>true</unsignedTypes>
            <inputSchema>PUBLIC</inputSchema>
=======
<configuration xmlns="http://www.jooq.org/xsd/jooq-codegen-3.2.0.xsd">
  <jdbc>
    <driver>org.h2.Driver</driver>
    <url>jdbc:h2:~/test</url>
    <user>sa</user>
    <password></password>
  </jdbc>
  <generator>
    <name>org.jooq.util.DefaultGenerator</name>
    <strategy>
      <name>Blah (should be ignored!)</name>
      <matchers>
>>>>>>> 27035bb5

        <schemas>
          <schemaIdentifier>
            <expression>NON_PUBLIC</expression>
          </schemaIdentifier>
          <schemaClass>
            <expression>NonPublic</expression>
          </schemaClass>
          <schemaImplements>java.lang.Cloneable</schemaImplements>
        </schemas>
      
        <!-- The T_BOOK table identifier should be renamed to THE_BOOK -->
        <tables>
          <expression>T_BOOK</expression>
          <tableIdentifier>
            <expression>THE_BOOK</expression>
          </tableIdentifier>
        </tables>

        <!-- All table classes for *BOOK* tables should germanised
             This should also affect T_BOOK, although T_BOOK's identifier was already renamed above -->        
        <tables>
          <expression>^(.*?)BOOK(.*)$</expression>

          <tableIdentifier>
            <expression>$1BUCH$2</expression>
          </tableIdentifier>
          <tableClass>
            <transform>PASCAL</transform>
            <expression>$1BUCH$2</expression>
          </tableClass>
          <tableImplements>java.io.Serializable, java.lang.Cloneable</tableImplements>
          
          <recordClass>
            <transform>PASCAL</transform>
            <expression>$1BUCH$2_RECORD</expression>
          </recordClass>
          <recordImplements>java.io.Serializable, java.lang.Cloneable</recordImplements>
          
          <pojoClass>
            <transform>UPPER</transform>
            <expression>$1BUCH$2</expression>
          </pojoClass>
          <pojoImplements>java.io.Serializable, java.lang.Cloneable</pojoImplements>
          
          <daoClass>
            <transform>UPPER</transform>
            <expression>$1BUCH$2_DAO</expression>
          </daoClass>
          <daoExtends>java.lang.Object</daoExtends>
          <daoImplements>java.io.Serializable, java.lang.Cloneable</daoImplements>
          
          <interfaceClass>
            <transform>LOWER</transform>
            <expression>I_$1BUCH$2</expression>
          </interfaceClass>
          <interfaceImplements>java.io.Serializable, java.lang.Cloneable</interfaceImplements>
        </tables>
        
        <!-- Some fields are also tampered with -->        
        <fields>
          <expression>TITLE</expression>
          
          <fieldIdentifier>
            <expression>THE_TITLE</expression>            
          </fieldIdentifier>
          <fieldMember>
            <expression>the__title</expression>
          </fieldMember>
          <fieldSetter>
            <expression>setTheTitle</expression>
          </fieldSetter>
          <fieldGetter>
            <expression>getTheTitle</expression>
          </fieldGetter>
        </fields>
        
        <!-- And some routines -->
        <routines>
          <expression>
            F_ONE
          </expression>
          
          <routineClass>
            <expression>F_ONE_FUNCTION</expression>
          </routineClass>
          <routineMethod>
            <expression>F_ONE_FUNCTION</expression>
          </routineMethod>
          <routineImplements>java.io.Serializable, java.lang.Cloneable</routineImplements>
        </routines>
        
        <sequences>
          <sequenceIdentifier>
            <expression>SEQUENCE_$0</expression>
          </sequenceIdentifier>
        </sequences>
      </matchers>
    </strategy>
    <database>
      <name>org.jooq.util.h2.H2Database</name>
      <includes>.*</includes>
      <excludes>T_BOOK_DETAILS|SYSTEM_SEQUENCE.*|.*\.COL2|COL3</excludes>
      <includeExcludeColumns>true</includeExcludeColumns>
      <recordVersionFields>REC_VERSION</recordVersionFields>
      <recordTimestampFields>REC_TIMESTAMP</recordTimestampFields>
      <dateAsTimestamp>false</dateAsTimestamp>
      <unsignedTypes>true</unsignedTypes>
      <inputSchema>PUBLIC</inputSchema>

      <customTypes>
        <customType>
          <name>org.jooq.test._.converters.Boolean_10</name>
          <converter>org.jooq.test._.converters.Boolean_10_Converter</converter>
        </customType>
        <customType>
          <name>org.jooq.test._.converters.Boolean_TF_LC</name>
          <converter>org.jooq.test._.converters.Boolean_TF_LC_Converter</converter>
        </customType>
        <customType>
          <name>org.jooq.test._.converters.Boolean_TF_UC</name>
          <converter>org.jooq.test._.converters.Boolean_TF_UC_Converter</converter>
        </customType>
        <customType>
          <name>org.jooq.test._.converters.Boolean_YN_LC</name>
          <converter>org.jooq.test._.converters.Boolean_YN_LC_Converter</converter>
        </customType>
        <customType>
          <name>org.jooq.test._.converters.Boolean_YN_UC</name>
          <converter>org.jooq.test._.converters.Boolean_YN_UC_Converter</converter>
        </customType>
        <customType>
          <name>org.jooq.test._.converters.Boolean_YES_NO_LC</name>
          <converter>org.jooq.test._.converters.Boolean_YES_NO_LC_Converter</converter>
        </customType>
        <customType>
          <name>org.jooq.test._.converters.Boolean_YES_NO_UC</name>
          <converter>org.jooq.test._.converters.Boolean_YES_NO_UC_Converter</converter>
        </customType>
      </customTypes>

      <forcedTypes>
        <forcedType>
          <name>BOOLEAN</name>
          <expressions>(?i:(.*?.)?T_BOOLEANS.(VC|C|N)_BOOLEAN)</expressions>
        </forcedType>
        
        <!-- [#2477] Check if unsigned types work correctly -->
        <forcedType>
          <name>TINYINTUNSIGNED</name>
          <expressions>(?i:(.*?.)?T_UNSIGNED.U_BYTE)</expressions>
        </forcedType>
        <forcedType>
          <name>SMALLINTUNSIGNED</name>
          <expressions>(?i:(.*?.)?T_UNSIGNED.U_SHORT)</expressions>
        </forcedType>
        <forcedType>
          <name>INTEGERUNSIGNED</name>
          <expressions>(?i:(.*?.)?T_UNSIGNED.U_INT)</expressions>
        </forcedType>
        <forcedType>
          <name>BIGINTUNSIGNED</name>
          <expressions>(?i:(.*?.)?T_UNSIGNED.U_LONG)</expressions>
        </forcedType>

        <forcedType>
          <name>org.jooq.test._.converters.Boolean_YES_NO_LC</name>
          <expressions>(?i:(.*?.)?T_BOOLEANS.YES_NO_LC)</expressions>
        </forcedType>
        <forcedType>
          <name>org.jooq.test._.converters.Boolean_YES_NO_UC</name>
          <expressions>(?i:(.*?.)?T_BOOLEANS.YES_NO_UC)</expressions>
        </forcedType>
        <forcedType>
          <name>org.jooq.test._.converters.Boolean_YN_LC</name>
          <expressions>(?i:(.*?.)?T_BOOLEANS.Y_N_LC)</expressions>
        </forcedType>
        <forcedType>
          <name>org.jooq.test._.converters.Boolean_YN_UC</name>
          <expressions>(?i:(.*?.)?T_BOOLEANS.Y_N_UC)</expressions>
        </forcedType>
        <forcedType>
          <name>org.jooq.test._.converters.Boolean_TF_LC</name>
          <expressions>(?i:(.*?.)?T_BOOLEANS.TRUE_FALSE_LC)</expressions>
        </forcedType>
        <forcedType>
          <name>org.jooq.test._.converters.Boolean_TF_UC</name>
          <expressions>(?i:(.*?.)?T_BOOLEANS.TRUE_FALSE_UC)</expressions>
        </forcedType>
        <forcedType>
          <name>org.jooq.test._.converters.Boolean_10</name>
          <expressions>(?i:(.*?.)?T_BOOLEANS.ONE_ZERO)</expressions>
        </forcedType>
      </forcedTypes>
    </database>
    <generate>
      <!-- [#2294] daos=true should enforce relations=true -->
      <relations>false</relations>
      <daos>true</daos>

      <!-- [#1280] daos=true should enforce records=true and pojos=true -->      
      <records>false</records>
      <pojos>false</pojos>

      <!-- [#2401] Be sure that excess whitespace is trimmed by JAXB -->
      <navigationMethods>
        true
      </navigationMethods>
      <deprecated>
        true
      </deprecated>
      <instanceFields>
        false
      </instanceFields>
      <generatedAnnotation>false</generatedAnnotation>
      <interfaces>true</interfaces>
      <jpaAnnotations>false</jpaAnnotations>
    </generate>
    <target>
      <packageName>
        org.jooq.test.h2.generatedclasses
      </packageName>
      <directory>
        ./src
      </directory>
    </target>
  </generator>
</configuration><|MERGE_RESOLUTION|>--- conflicted
+++ resolved
@@ -1,263 +1,240 @@
-<?xml version="1.0" encoding="UTF-8" standalone="yes"?>
-<<<<<<< HEAD
-<configuration xmlns="http://www.jooq.org/xsd/jooq-codegen-2.1.0.xsd">
-    <jdbc>
-        <driver>org.h2.Driver</driver>
-        <url>jdbc:h2:~/test</url>
-        <user>sa</user>
-        <password></password>
-    </jdbc>
-    <generator>
-        <name>org.jooq.test.h2.H2Generator</name>
-        <database>
-            <name>org.jooq.util.h2.H2Database</name>
-            <includes>.*</includes>
-            <excludes>T_BOOK_DETAILS|SYSTEM_SEQUENCE.*|.*\.COL2|COL3|EXCLUDE_ME</excludes>
-            <includeExcludeColumns>true</includeExcludeColumns>
-            <recordVersionFields>REC_VERSION</recordVersionFields>
-            <recordTimestampFields>REC_TIMESTAMP</recordTimestampFields>
-            <dateAsTimestamp>false</dateAsTimestamp>
-            <unsignedTypes>true</unsignedTypes>
-            <inputSchema>PUBLIC</inputSchema>
-=======
-<configuration xmlns="http://www.jooq.org/xsd/jooq-codegen-3.2.0.xsd">
-  <jdbc>
-    <driver>org.h2.Driver</driver>
-    <url>jdbc:h2:~/test</url>
-    <user>sa</user>
-    <password></password>
-  </jdbc>
-  <generator>
-    <name>org.jooq.util.DefaultGenerator</name>
-    <strategy>
-      <name>Blah (should be ignored!)</name>
-      <matchers>
->>>>>>> 27035bb5
-
-        <schemas>
-          <schemaIdentifier>
-            <expression>NON_PUBLIC</expression>
-          </schemaIdentifier>
-          <schemaClass>
-            <expression>NonPublic</expression>
-          </schemaClass>
-          <schemaImplements>java.lang.Cloneable</schemaImplements>
-        </schemas>
-      
-        <!-- The T_BOOK table identifier should be renamed to THE_BOOK -->
-        <tables>
-          <expression>T_BOOK</expression>
-          <tableIdentifier>
-            <expression>THE_BOOK</expression>
-          </tableIdentifier>
-        </tables>
-
-        <!-- All table classes for *BOOK* tables should germanised
-             This should also affect T_BOOK, although T_BOOK's identifier was already renamed above -->        
-        <tables>
-          <expression>^(.*?)BOOK(.*)$</expression>
-
-          <tableIdentifier>
-            <expression>$1BUCH$2</expression>
-          </tableIdentifier>
-          <tableClass>
-            <transform>PASCAL</transform>
-            <expression>$1BUCH$2</expression>
-          </tableClass>
-          <tableImplements>java.io.Serializable, java.lang.Cloneable</tableImplements>
-          
-          <recordClass>
-            <transform>PASCAL</transform>
-            <expression>$1BUCH$2_RECORD</expression>
-          </recordClass>
-          <recordImplements>java.io.Serializable, java.lang.Cloneable</recordImplements>
-          
-          <pojoClass>
-            <transform>UPPER</transform>
-            <expression>$1BUCH$2</expression>
-          </pojoClass>
-          <pojoImplements>java.io.Serializable, java.lang.Cloneable</pojoImplements>
-          
-          <daoClass>
-            <transform>UPPER</transform>
-            <expression>$1BUCH$2_DAO</expression>
-          </daoClass>
-          <daoExtends>java.lang.Object</daoExtends>
-          <daoImplements>java.io.Serializable, java.lang.Cloneable</daoImplements>
-          
-          <interfaceClass>
-            <transform>LOWER</transform>
-            <expression>I_$1BUCH$2</expression>
-          </interfaceClass>
-          <interfaceImplements>java.io.Serializable, java.lang.Cloneable</interfaceImplements>
-        </tables>
-        
-        <!-- Some fields are also tampered with -->        
-        <fields>
-          <expression>TITLE</expression>
-          
-          <fieldIdentifier>
-            <expression>THE_TITLE</expression>            
-          </fieldIdentifier>
-          <fieldMember>
-            <expression>the__title</expression>
-          </fieldMember>
-          <fieldSetter>
-            <expression>setTheTitle</expression>
-          </fieldSetter>
-          <fieldGetter>
-            <expression>getTheTitle</expression>
-          </fieldGetter>
-        </fields>
-        
-        <!-- And some routines -->
-        <routines>
-          <expression>
-            F_ONE
-          </expression>
-          
-          <routineClass>
-            <expression>F_ONE_FUNCTION</expression>
-          </routineClass>
-          <routineMethod>
-            <expression>F_ONE_FUNCTION</expression>
-          </routineMethod>
-          <routineImplements>java.io.Serializable, java.lang.Cloneable</routineImplements>
-        </routines>
-        
-        <sequences>
-          <sequenceIdentifier>
-            <expression>SEQUENCE_$0</expression>
-          </sequenceIdentifier>
-        </sequences>
-      </matchers>
-    </strategy>
-    <database>
-      <name>org.jooq.util.h2.H2Database</name>
-      <includes>.*</includes>
-      <excludes>T_BOOK_DETAILS|SYSTEM_SEQUENCE.*|.*\.COL2|COL3</excludes>
-      <includeExcludeColumns>true</includeExcludeColumns>
-      <recordVersionFields>REC_VERSION</recordVersionFields>
-      <recordTimestampFields>REC_TIMESTAMP</recordTimestampFields>
-      <dateAsTimestamp>false</dateAsTimestamp>
-      <unsignedTypes>true</unsignedTypes>
-      <inputSchema>PUBLIC</inputSchema>
-
-      <customTypes>
-        <customType>
-          <name>org.jooq.test._.converters.Boolean_10</name>
-          <converter>org.jooq.test._.converters.Boolean_10_Converter</converter>
-        </customType>
-        <customType>
-          <name>org.jooq.test._.converters.Boolean_TF_LC</name>
-          <converter>org.jooq.test._.converters.Boolean_TF_LC_Converter</converter>
-        </customType>
-        <customType>
-          <name>org.jooq.test._.converters.Boolean_TF_UC</name>
-          <converter>org.jooq.test._.converters.Boolean_TF_UC_Converter</converter>
-        </customType>
-        <customType>
-          <name>org.jooq.test._.converters.Boolean_YN_LC</name>
-          <converter>org.jooq.test._.converters.Boolean_YN_LC_Converter</converter>
-        </customType>
-        <customType>
-          <name>org.jooq.test._.converters.Boolean_YN_UC</name>
-          <converter>org.jooq.test._.converters.Boolean_YN_UC_Converter</converter>
-        </customType>
-        <customType>
-          <name>org.jooq.test._.converters.Boolean_YES_NO_LC</name>
-          <converter>org.jooq.test._.converters.Boolean_YES_NO_LC_Converter</converter>
-        </customType>
-        <customType>
-          <name>org.jooq.test._.converters.Boolean_YES_NO_UC</name>
-          <converter>org.jooq.test._.converters.Boolean_YES_NO_UC_Converter</converter>
-        </customType>
-      </customTypes>
-
-      <forcedTypes>
-        <forcedType>
-          <name>BOOLEAN</name>
-          <expressions>(?i:(.*?.)?T_BOOLEANS.(VC|C|N)_BOOLEAN)</expressions>
-        </forcedType>
-        
-        <!-- [#2477] Check if unsigned types work correctly -->
-        <forcedType>
-          <name>TINYINTUNSIGNED</name>
-          <expressions>(?i:(.*?.)?T_UNSIGNED.U_BYTE)</expressions>
-        </forcedType>
-        <forcedType>
-          <name>SMALLINTUNSIGNED</name>
-          <expressions>(?i:(.*?.)?T_UNSIGNED.U_SHORT)</expressions>
-        </forcedType>
-        <forcedType>
-          <name>INTEGERUNSIGNED</name>
-          <expressions>(?i:(.*?.)?T_UNSIGNED.U_INT)</expressions>
-        </forcedType>
-        <forcedType>
-          <name>BIGINTUNSIGNED</name>
-          <expressions>(?i:(.*?.)?T_UNSIGNED.U_LONG)</expressions>
-        </forcedType>
-
-        <forcedType>
-          <name>org.jooq.test._.converters.Boolean_YES_NO_LC</name>
-          <expressions>(?i:(.*?.)?T_BOOLEANS.YES_NO_LC)</expressions>
-        </forcedType>
-        <forcedType>
-          <name>org.jooq.test._.converters.Boolean_YES_NO_UC</name>
-          <expressions>(?i:(.*?.)?T_BOOLEANS.YES_NO_UC)</expressions>
-        </forcedType>
-        <forcedType>
-          <name>org.jooq.test._.converters.Boolean_YN_LC</name>
-          <expressions>(?i:(.*?.)?T_BOOLEANS.Y_N_LC)</expressions>
-        </forcedType>
-        <forcedType>
-          <name>org.jooq.test._.converters.Boolean_YN_UC</name>
-          <expressions>(?i:(.*?.)?T_BOOLEANS.Y_N_UC)</expressions>
-        </forcedType>
-        <forcedType>
-          <name>org.jooq.test._.converters.Boolean_TF_LC</name>
-          <expressions>(?i:(.*?.)?T_BOOLEANS.TRUE_FALSE_LC)</expressions>
-        </forcedType>
-        <forcedType>
-          <name>org.jooq.test._.converters.Boolean_TF_UC</name>
-          <expressions>(?i:(.*?.)?T_BOOLEANS.TRUE_FALSE_UC)</expressions>
-        </forcedType>
-        <forcedType>
-          <name>org.jooq.test._.converters.Boolean_10</name>
-          <expressions>(?i:(.*?.)?T_BOOLEANS.ONE_ZERO)</expressions>
-        </forcedType>
-      </forcedTypes>
-    </database>
-    <generate>
-      <!-- [#2294] daos=true should enforce relations=true -->
-      <relations>false</relations>
-      <daos>true</daos>
-
-      <!-- [#1280] daos=true should enforce records=true and pojos=true -->      
-      <records>false</records>
-      <pojos>false</pojos>
-
-      <!-- [#2401] Be sure that excess whitespace is trimmed by JAXB -->
-      <navigationMethods>
-        true
-      </navigationMethods>
-      <deprecated>
-        true
-      </deprecated>
-      <instanceFields>
-        false
-      </instanceFields>
-      <generatedAnnotation>false</generatedAnnotation>
-      <interfaces>true</interfaces>
-      <jpaAnnotations>false</jpaAnnotations>
-    </generate>
-    <target>
-      <packageName>
-        org.jooq.test.h2.generatedclasses
-      </packageName>
-      <directory>
-        ./src
-      </directory>
-    </target>
-  </generator>
+<?xml version="1.0" encoding="UTF-8" standalone="yes"?>
+<configuration xmlns="http://www.jooq.org/xsd/jooq-codegen-3.2.0.xsd">
+  <jdbc>
+    <driver>org.h2.Driver</driver>
+    <url>jdbc:h2:~/test</url>
+    <user>sa</user>
+    <password></password>
+  </jdbc>
+  <generator>
+    <name>org.jooq.util.DefaultGenerator</name>
+    <strategy>
+      <name>Blah (should be ignored!)</name>
+      <matchers>
+        <schemas>
+          <schemaIdentifier>
+            <expression>NON_PUBLIC</expression>
+          </schemaIdentifier>
+          <schemaClass>
+            <expression>NonPublic</expression>
+          </schemaClass>
+          <schemaImplements>java.lang.Cloneable</schemaImplements>
+        </schemas>
+      
+        <!-- The T_BOOK table identifier should be renamed to THE_BOOK -->
+        <tables>
+          <expression>T_BOOK</expression>
+          <tableIdentifier>
+            <expression>THE_BOOK</expression>
+          </tableIdentifier>
+        </tables>
+
+        <!-- All table classes for *BOOK* tables should germanised
+             This should also affect T_BOOK, although T_BOOK's identifier was already renamed above -->        
+        <tables>
+          <expression>^(.*?)BOOK(.*)$</expression>
+
+          <tableIdentifier>
+            <expression>$1BUCH$2</expression>
+          </tableIdentifier>
+          <tableClass>
+            <transform>PASCAL</transform>
+            <expression>$1BUCH$2</expression>
+          </tableClass>
+          <tableImplements>java.io.Serializable, java.lang.Cloneable</tableImplements>
+          
+          <recordClass>
+            <transform>PASCAL</transform>
+            <expression>$1BUCH$2_RECORD</expression>
+          </recordClass>
+          <recordImplements>java.io.Serializable, java.lang.Cloneable</recordImplements>
+          
+          <pojoClass>
+            <transform>UPPER</transform>
+            <expression>$1BUCH$2</expression>
+          </pojoClass>
+          <pojoImplements>java.io.Serializable, java.lang.Cloneable</pojoImplements>
+          
+          <daoClass>
+            <transform>UPPER</transform>
+            <expression>$1BUCH$2_DAO</expression>
+          </daoClass>
+          <daoExtends>java.lang.Object</daoExtends>
+          <daoImplements>java.io.Serializable, java.lang.Cloneable</daoImplements>
+          
+          <interfaceClass>
+            <transform>LOWER</transform>
+            <expression>I_$1BUCH$2</expression>
+          </interfaceClass>
+          <interfaceImplements>java.io.Serializable, java.lang.Cloneable</interfaceImplements>
+        </tables>
+        
+        <!-- Some fields are also tampered with -->        
+        <fields>
+          <expression>TITLE</expression>
+          
+          <fieldIdentifier>
+            <expression>THE_TITLE</expression>            
+          </fieldIdentifier>
+          <fieldMember>
+            <expression>the__title</expression>
+          </fieldMember>
+          <fieldSetter>
+            <expression>setTheTitle</expression>
+          </fieldSetter>
+          <fieldGetter>
+            <expression>getTheTitle</expression>
+          </fieldGetter>
+        </fields>
+        
+        <!-- And some routines -->
+        <routines>
+          <expression>
+            F_ONE
+          </expression>
+          
+          <routineClass>
+            <expression>F_ONE_FUNCTION</expression>
+          </routineClass>
+          <routineMethod>
+            <expression>F_ONE_FUNCTION</expression>
+          </routineMethod>
+          <routineImplements>java.io.Serializable, java.lang.Cloneable</routineImplements>
+        </routines>
+        
+        <sequences>
+          <sequenceIdentifier>
+            <expression>SEQUENCE_$0</expression>
+          </sequenceIdentifier>
+        </sequences>
+      </matchers>
+    </strategy>
+    <database>
+      <name>org.jooq.util.h2.H2Database</name>
+      <includes>.*</includes>
+      <excludes>T_BOOK_DETAILS|SYSTEM_SEQUENCE.*|.*\.COL2|COL3</excludes>
+      <includeExcludeColumns>true</includeExcludeColumns>
+      <recordVersionFields>REC_VERSION</recordVersionFields>
+      <recordTimestampFields>REC_TIMESTAMP</recordTimestampFields>
+      <dateAsTimestamp>false</dateAsTimestamp>
+      <unsignedTypes>true</unsignedTypes>
+      <inputSchema>PUBLIC</inputSchema>
+
+      <customTypes>
+        <customType>
+          <name>org.jooq.test._.converters.Boolean_10</name>
+          <converter>org.jooq.test._.converters.Boolean_10_Converter</converter>
+        </customType>
+        <customType>
+          <name>org.jooq.test._.converters.Boolean_TF_LC</name>
+          <converter>org.jooq.test._.converters.Boolean_TF_LC_Converter</converter>
+        </customType>
+        <customType>
+          <name>org.jooq.test._.converters.Boolean_TF_UC</name>
+          <converter>org.jooq.test._.converters.Boolean_TF_UC_Converter</converter>
+        </customType>
+        <customType>
+          <name>org.jooq.test._.converters.Boolean_YN_LC</name>
+          <converter>org.jooq.test._.converters.Boolean_YN_LC_Converter</converter>
+        </customType>
+        <customType>
+          <name>org.jooq.test._.converters.Boolean_YN_UC</name>
+          <converter>org.jooq.test._.converters.Boolean_YN_UC_Converter</converter>
+        </customType>
+        <customType>
+          <name>org.jooq.test._.converters.Boolean_YES_NO_LC</name>
+          <converter>org.jooq.test._.converters.Boolean_YES_NO_LC_Converter</converter>
+        </customType>
+        <customType>
+          <name>org.jooq.test._.converters.Boolean_YES_NO_UC</name>
+          <converter>org.jooq.test._.converters.Boolean_YES_NO_UC_Converter</converter>
+        </customType>
+      </customTypes>
+
+      <forcedTypes>
+        <forcedType>
+          <name>BOOLEAN</name>
+          <expressions>(?i:(.*?.)?T_BOOLEANS.(VC|C|N)_BOOLEAN)</expressions>
+        </forcedType>
+        
+        <!-- [#2477] Check if unsigned types work correctly -->
+        <forcedType>
+          <name>TINYINTUNSIGNED</name>
+          <expressions>(?i:(.*?.)?T_UNSIGNED.U_BYTE)</expressions>
+        </forcedType>
+        <forcedType>
+          <name>SMALLINTUNSIGNED</name>
+          <expressions>(?i:(.*?.)?T_UNSIGNED.U_SHORT)</expressions>
+        </forcedType>
+        <forcedType>
+          <name>INTEGERUNSIGNED</name>
+          <expressions>(?i:(.*?.)?T_UNSIGNED.U_INT)</expressions>
+        </forcedType>
+        <forcedType>
+          <name>BIGINTUNSIGNED</name>
+          <expressions>(?i:(.*?.)?T_UNSIGNED.U_LONG)</expressions>
+        </forcedType>
+
+        <forcedType>
+          <name>org.jooq.test._.converters.Boolean_YES_NO_LC</name>
+          <expressions>(?i:(.*?.)?T_BOOLEANS.YES_NO_LC)</expressions>
+        </forcedType>
+        <forcedType>
+          <name>org.jooq.test._.converters.Boolean_YES_NO_UC</name>
+          <expressions>(?i:(.*?.)?T_BOOLEANS.YES_NO_UC)</expressions>
+        </forcedType>
+        <forcedType>
+          <name>org.jooq.test._.converters.Boolean_YN_LC</name>
+          <expressions>(?i:(.*?.)?T_BOOLEANS.Y_N_LC)</expressions>
+        </forcedType>
+        <forcedType>
+          <name>org.jooq.test._.converters.Boolean_YN_UC</name>
+          <expressions>(?i:(.*?.)?T_BOOLEANS.Y_N_UC)</expressions>
+        </forcedType>
+        <forcedType>
+          <name>org.jooq.test._.converters.Boolean_TF_LC</name>
+          <expressions>(?i:(.*?.)?T_BOOLEANS.TRUE_FALSE_LC)</expressions>
+        </forcedType>
+        <forcedType>
+          <name>org.jooq.test._.converters.Boolean_TF_UC</name>
+          <expressions>(?i:(.*?.)?T_BOOLEANS.TRUE_FALSE_UC)</expressions>
+        </forcedType>
+        <forcedType>
+          <name>org.jooq.test._.converters.Boolean_10</name>
+          <expressions>(?i:(.*?.)?T_BOOLEANS.ONE_ZERO)</expressions>
+        </forcedType>
+      </forcedTypes>
+    </database>
+    <generate>
+      <!-- [#2294] daos=true should enforce relations=true -->
+      <relations>false</relations>
+      <daos>true</daos>
+
+      <!-- [#1280] daos=true should enforce records=true and pojos=true -->      
+      <records>false</records>
+      <pojos>false</pojos>
+
+      <!-- [#2401] Be sure that excess whitespace is trimmed by JAXB -->
+      <navigationMethods>
+        true
+      </navigationMethods>
+      <deprecated>
+        true
+      </deprecated>
+      <instanceFields>
+        false
+      </instanceFields>
+      <generatedAnnotation>false</generatedAnnotation>
+      <interfaces>true</interfaces>
+      <jpaAnnotations>false</jpaAnnotations>
+    </generate>
+    <target>
+      <packageName>
+        org.jooq.test.h2.generatedclasses
+      </packageName>
+      <directory>
+        ./src
+      </directory>
+    </target>
+  </generator>
 </configuration>